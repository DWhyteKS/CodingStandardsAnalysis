# Configure the Azure Provider
terraform {
  required_providers {
    azurerm = {
      source  = "hashicorp/azurerm"
      version = "~>3.0"
    }
  }
}

# Configure the Microsoft Azure Provider
provider "azurerm" {
  features {}
}

# Create a resource group
resource "azurerm_resource_group" "main" {
  name     = var.resource_group_name
  location = var.location

  tags = {
    Environment = var.environment
    Project     = "PowerShell-Code-Reviewer"
  }
}

# Create a storage account
resource "azurerm_storage_account" "main" {
  name                     = var.storage_account_name
  resource_group_name      = azurerm_resource_group.main.name
  location                 = azurerm_resource_group.main.location
  account_tier             = "Standard"
  account_replication_type = "LRS"

  tags = {
    Environment = var.environment
    Project     = "PowerShell-Code-Reviewer"
  }
}

# Create a blob container for PowerShell standards
resource "azurerm_storage_container" "standards" {
  name                  = "powershell-standards"
  storage_account_name  = azurerm_storage_account.main.name
  container_access_type = "private"
}

# Create Azure Container Registry
resource "azurerm_container_registry" "main" {
  name                = var.acr_name
  resource_group_name = azurerm_resource_group.main.name
  location            = azurerm_resource_group.main.location
  sku                 = "Basic"
  admin_enabled       = true

  tags = {
    Environment = var.environment
    Project     = "PowerShell-Code-Reviewer"
  }
}

# Create Key Vault
resource "azurerm_key_vault" "main" {
  name                        = var.key_vault_name
  location                    = azurerm_resource_group.main.location
  resource_group_name         = azurerm_resource_group.main.name
  enabled_for_disk_encryption = true
  tenant_id                   = data.azurerm_client_config.current.tenant_id
  soft_delete_retention_days  = 7
  purge_protection_enabled    = false

  sku_name = "standard"

  access_policy {
    tenant_id = data.azurerm_client_config.current.tenant_id
    object_id = data.azurerm_client_config.current.object_id

    key_permissions = [
      "Get",
    ]

    secret_permissions = [
      "Get",
      "Set",
      "List",
      "Delete",
    ]

    storage_permissions = [
      "Get",
    ]
  }

  tags = {
    Environment = var.environment
    Project     = "PowerShell-Code-Reviewer"
  }
}

# Create Log Analytics Workspace for Application Insights

resource "azurerm_log_analytics_workspace" "main" {
  name                = "law-${var.app_service_name}"
  location            = azurerm_resource_group.main.location
  resource_group_name = azurerm_resource_group.main.name
  sku                 = "PerGB2018"
  retention_in_days   = 30

  tags = {
    Environment = var.environment
    Project     = "PowerShell-Code-Reviewer"
  }
}

# Create Application Insights for monitoring

resource "azurerm_application_insights" "main" {
  name                = "ai-${var.app_service_name}"
  location            = azurerm_resource_group.main.location
  resource_group_name = azurerm_resource_group.main.name
  workspace_id        = azurerm_log_analytics_workspace.main.id
  application_type    = "web"
  retention_in_days   = 90

  tags = {
    Environment = var.environment
    Project     = "PowerShell-Code-Reviewer"
  }
}

# Get current client configuration
data "azurerm_client_config" "current" {}

# Create Azure OpenAI service
resource "azurerm_cognitive_account" "openai" {
  name                = var.openai_name
  location            = var.openai_location
  resource_group_name = azurerm_resource_group.main.name
  kind                = "OpenAI"
  sku_name            = "S0"

  tags = {
    Environment = var.environment
    Project     = "PowerShell-Code-Reviewer"
  }
}

# Create App Service Plan
resource "azurerm_service_plan" "main" {
  name                = var.app_service_plan_name
  resource_group_name = azurerm_resource_group.main.name
  location            = azurerm_resource_group.main.location
  os_type             = "Linux"
  sku_name            = "B1"

  tags = {
    Environment = var.environment
    Project     = "PowerShell-Code-Reviewer"
  }
}

# Create App Service
resource "azurerm_linux_web_app" "main" {
  name                = var.app_service_name
  resource_group_name = azurerm_resource_group.main.name
  location            = azurerm_service_plan.main.location
  service_plan_id     = azurerm_service_plan.main.id

  identity {
    type = "SystemAssigned"
  }


  site_config {
    application_stack {
      docker_image     = "${azurerm_container_registry.main.login_server}/powershell-code-reviewer"
      docker_image_tag = "latest"
    }
  }

  app_settings = {
    "DOCKER_REGISTRY_SERVER_URL"            = "https://${azurerm_container_registry.main.login_server}"
    "DOCKER_REGISTRY_SERVER_USERNAME"       = azurerm_container_registry.main.admin_username
    "DOCKER_REGISTRY_SERVER_PASSWORD"       = azurerm_container_registry.main.admin_password
    "storageConnectionString"               = azurerm_storage_account.main.primary_connection_string
    "openAIEndpoint"                        = azurerm_cognitive_account.openai.endpoint
    "openAIKey"                             = "@Microsoft.KeyVault(VaultName=${var.key_vault_name};SecretName=openai-api-key)"
    "openAIDeploymentName"                  = var.openai_deployment_name
    "KEY_VAULT_URL"                         = azurerm_key_vault.main.vault_uri
    "FLASK_ENV"                             = var.environment == "prod" ? "production" : "development"
    "FLASK_HOST"                            = "0.0.0.0"
    "SECRET_KEY"                            = "@Microsoft.KeyVault(VaultName=${var.key_vault_name};SecretName=flask-secret-key)"
<<<<<<< HEAD
    "APPLICATIONINSIGHTS_CONNECTION_STRING" = azurerm_application_insights.main.connection_string
    "APPINSIGHTS_INSTRUMENTATION_KEY"       = azurerm_application_insights.main.instrumentation_key
=======
    # "APPLICATIONINSIGHTS_CONNECTION_STRING" = azurerm_application_insights.main.connection_string
    # "APPINSIGHTS_INSTRUMENTATION_KEY"       = azurerm_application_insights.main.instrumentation_key
>>>>>>> ed943177
    "FEATURE_ENHANCED_ANALYSIS"             = var.environment == "prod" ? "true" : "false"
  }

  tags = {
    Environment = var.environment
    Project     = "PowerShell-Code-Reviewer"
  }
}

# Store OpenAI key in Key Vault
resource "azurerm_key_vault_secret" "openai_key" {
  name         = "openai-api-key"
  value        = azurerm_cognitive_account.openai.primary_access_key
  key_vault_id = azurerm_key_vault.main.id

  depends_on = [azurerm_key_vault.main]
}

resource "azurerm_key_vault_access_policy" "app_service" {
  key_vault_id = azurerm_key_vault.main.id
  tenant_id    = data.azurerm_client_config.current.tenant_id
  object_id    = azurerm_linux_web_app.main.identity[0].principal_id

  secret_permissions = [
    "Get",
    "List"
  ]

  depends_on = [azurerm_linux_web_app.main]
}

resource "azurerm_key_vault_secret" "flask_secret" {
  name         = "flask-secret-key"
  value        = var.flask_secret_key
  key_vault_id = azurerm_key_vault.main.id

  depends_on = [azurerm_key_vault.main]
<<<<<<< HEAD
}

data "azurerm_key_vault_secret" "admin_email" {
  name         = "admin-email"
  key_vault_id = azurerm_key_vault.main.id
  
  depends_on = [azurerm_key_vault.main]
}

# Action Group for alert notifications
resource "azurerm_monitor_action_group" "main" {
  name                = "ag-${var.app_service_name}"
  resource_group_name = azurerm_resource_group.main.name
  short_name          = "psreview"

  email_receiver {
    name          = "admin-email"
    email_address = data.azurerm_key_vault_secret.admin_email.value
  }

  tags = {
    Environment = var.environment
    Project     = "PowerShell-Code-Reviewer"
  }
}

# Alert 1: High HTTP Response Time
resource "azurerm_monitor_metric_alert" "response_time" {
  name                = "alert-response-time-${var.environment}"
  resource_group_name = azurerm_resource_group.main.name
  scopes              = [azurerm_application_insights.main.id]
  description         = "Alert when average response time exceeds 5 seconds"
  severity            = 2
  frequency           = "PT1M"
  window_size         = "PT5M"

  criteria {
    metric_namespace = "microsoft.insights/components"
    metric_name      = "requests/duration"
    aggregation      = "Average"
    operator         = "GreaterThan"
    threshold        = 5000 # 5 seconds in milliseconds
  }

  action {
    action_group_id = azurerm_monitor_action_group.main.id
  }

  depends_on = [azurerm_monitor_action_group.main]

  tags = {
    Environment = var.environment
    Project     = "PowerShell-Code-Reviewer"
  }
}

# Alert 2: High HTTP Error Rate
resource "azurerm_monitor_metric_alert" "error_rate" {
  name                = "alert-error-rate-${var.environment}"
  resource_group_name = azurerm_resource_group.main.name
  scopes              = [azurerm_application_insights.main.id]
  description         = "Alert when HTTP error rate exceeds 10%"
  severity            = 1
  frequency           = "PT1M"
  window_size         = "PT5M"

  criteria {
    metric_namespace = "microsoft.insights/components"
    metric_name      = "requests/failed"
    aggregation      = "Count"
    operator         = "GreaterThan"
    threshold        = 10 # 10% error rate
  }

  action {
    action_group_id = azurerm_monitor_action_group.main.id
  }

  depends_on = [azurerm_monitor_action_group.main]

  tags = {
    Environment = var.environment
    Project     = "PowerShell-Code-Reviewer"
  }
}

# Alert 3: Storage Account Availability
resource "azurerm_monitor_metric_alert" "storage_availability" {
  name                = "alert-storage-availability-${var.environment}"
  resource_group_name = azurerm_resource_group.main.name
  scopes              = [azurerm_storage_account.main.id]
  description         = "Alert when storage account availability drops"
  severity            = 1
  frequency           = "PT5M"
  window_size         = "PT15M"

  criteria {
    metric_namespace = "Microsoft.Storage/storageAccounts"
    metric_name      = "Availability"
    aggregation      = "Average"
    operator         = "LessThan"
    threshold        = 95 # Less than 95% availability
  }

  action {
    action_group_id = azurerm_monitor_action_group.main.id
  }

  depends_on = [azurerm_monitor_action_group.main]

  tags = {
    Environment = var.environment
    Project     = "PowerShell-Code-Reviewer"
  }
=======
>>>>>>> ed943177
}<|MERGE_RESOLUTION|>--- conflicted
+++ resolved
@@ -190,13 +190,8 @@
     "FLASK_ENV"                             = var.environment == "prod" ? "production" : "development"
     "FLASK_HOST"                            = "0.0.0.0"
     "SECRET_KEY"                            = "@Microsoft.KeyVault(VaultName=${var.key_vault_name};SecretName=flask-secret-key)"
-<<<<<<< HEAD
     "APPLICATIONINSIGHTS_CONNECTION_STRING" = azurerm_application_insights.main.connection_string
     "APPINSIGHTS_INSTRUMENTATION_KEY"       = azurerm_application_insights.main.instrumentation_key
-=======
-    # "APPLICATIONINSIGHTS_CONNECTION_STRING" = azurerm_application_insights.main.connection_string
-    # "APPINSIGHTS_INSTRUMENTATION_KEY"       = azurerm_application_insights.main.instrumentation_key
->>>>>>> ed943177
     "FEATURE_ENHANCED_ANALYSIS"             = var.environment == "prod" ? "true" : "false"
   }
 
@@ -234,7 +229,7 @@
   key_vault_id = azurerm_key_vault.main.id
 
   depends_on = [azurerm_key_vault.main]
-<<<<<<< HEAD
+
 }
 
 data "azurerm_key_vault_secret" "admin_email" {
@@ -349,6 +344,4 @@
     Environment = var.environment
     Project     = "PowerShell-Code-Reviewer"
   }
-=======
->>>>>>> ed943177
 }