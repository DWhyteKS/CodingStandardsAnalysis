--- conflicted
+++ resolved
@@ -224,6 +224,7 @@
   key_vault_id = azurerm_key_vault.main.id
 
   depends_on = [azurerm_key_vault.main]
+
 }
 
 resource "azurerm_key_vault_access_policy" "app_service" {
@@ -236,24 +237,11 @@
     "List"
   ]
 
-<<<<<<< HEAD
   depends_on = [
     azurerm_linux_web_app.main,
     azurerm_key_vault_secret.openai_key,
     azurerm_key_vault_secret.flask_secret
     ]
-=======
-  depends_on = [azurerm_linux_web_app.main]
-}
-
-resource "azurerm_key_vault_secret" "flask_secret" {
-  name         = "flask-secret-key"
-  value        = var.flask_secret_key
-  key_vault_id = azurerm_key_vault.main.id
-
-  depends_on = [azurerm_key_vault.main]
-
->>>>>>> a6876dda
 }
 
 data "azurerm_key_vault_secret" "admin_email" {
