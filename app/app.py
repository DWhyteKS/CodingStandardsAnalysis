"""
PowerShell Code Review Flask Application

Flow:
1. User visits homepage and sees upload form
2. User uploads PowerShell file
3. App processes file and sends to Azure OpenAI for review
4. Results are displayed back to user
"""
from dotenv import load_dotenv
load_dotenv()

import os
import logging
from opencensus.ext.azure.log_exporter import AzureLogHandler
from opencensus.ext.flask.flask_middleware import FlaskMiddleware
from opencensus.ext.azure.trace_exporter import AzureExporter
from flask import Flask, render_template, request, flash, redirect, url_for
from werkzeug.utils import secure_filename
import tempfile


# Import Azure libraries - required for both local and cloud deployment
from azure.storage.blob import BlobServiceClient
from openai import AzureOpenAI

# Configure logging to help with debugging
logging.basicConfig(level=logging.INFO)
logger = logging.getLogger(__name__)

# Create Flask application instance
app = Flask(__name__)

# Set secret key for session management (used for flash messages)
# First try environment variable, then fall back to development key
app.secret_key = app.secret_key = os.environ.get('SECRET_KEY', 'dev-secret-key-change-in-production')

# Configure Azure Application Insights monitoring
connection_string = os.environ.get('APPLICATIONINSIGHTS_CONNECTION_STRING')
if connection_string:
    # Set up logging to Application Insights
    logger = logging.getLogger(__name__)
    logger.addHandler(AzureLogHandler(connection_string=connection_string))
    logger.setLevel(logging.INFO)
    
    # Add request tracing middleware
    middleware = FlaskMiddleware(
        app,
        exporter=AzureExporter(connection_string=connection_string)
    )
    
    logger.info("Application Insights monitoring configured")
else:
    logger = logging.getLogger(__name__)
    logger.info("Application Insights not configured - running without monitoring")

# Configuration settings - try environment variables first, then defaults
# This allows the app to work locally and in Azure
storage_connection_string = os.environ.get('storageConnectionString', '')
open_ai_endpoint = os.environ.get('openAIEndpoint', '')
open_ai_key = os.environ.get('openAIKey', '')
open_ai_deployment_name = os.environ.get('openAIDeploymentName', '')

# File upload settings
upload_folder = 'uploads'
<<<<<<< HEAD
# allowed_file_types = {'ps1', 'psm1', 'psd1'}  # PowerShell file extensions
allowed_file_types = {'py'}
=======
allowed_file_types = {'ps1', 'psm1', 'psd1'}  # PowerShell file extensions
>>>>>>> 644eedc0
max_file_size = 16 * 1024 * 1024  # 16MB max file size

# Set upload folder and file size limit
app.config['upload_folder'] = upload_folder
app.config['max_file_size'] = max_file_size

# Feature toggle configuration
def is_feature_enabled(feature_name):
    """Check if a feature is enabled via environment variable"""
    env_var = f"FEATURE_{feature_name.upper()}"
    return os.environ.get(env_var, 'false').lower() == 'true'

# Create upload directory if it doesn't exist
os.makedirs(upload_folder, exist_ok=True)


def allowed_file(filename):
# Check if uploaded file is accepted type

    return '.' in filename and \
           filename.rsplit('.', 1)[1].lower() in allowed_file_types


def get_coding_standards():
# Retrieve coding standards
    try:
        # Create blob service client using connection string
        blob_service_client = BlobServiceClient.from_connection_string(
            storage_connection_string
        )
        
        # Get reference to the standards container and blob
        blob_client = blob_service_client.get_blob_client(
            container="powershell-standards", 
            blob="TestCodingStandards.txt"
        )
        
        # Download and return the content
        coding_standards = blob_client.download_blob().readall().decode('utf-8')
        logger.info("Successfully retrieved coding standards from blob storage")
        return coding_standards
        
    except Exception as e:
        logger.error(f"Error retrieving coding standards from blob: {str(e)}")
        # Return basic standards if blob storage fails
        return """
        # Basic PowerShell Coding Standards
        
        1. Use approved PowerShell verbs (Get-, Set-, New-, Remove-, etc.)
        2. Include proper error handling with try/catch blocks
        3. Add meaningful comments to explain complex logic
        4. Use descriptive variable and function names
        5. Follow consistent indentation (4 spaces recommended)
        6. Include help documentation for functions
        """


def review_powershell_code(code_content, standards):
    try:
        # Initialize OpenAI client
        client = AzureOpenAI(
            azure_endpoint=open_ai_endpoint,
            api_key=open_ai_key,
            api_version="2025-01-01-preview"
        )
        
        if is_feature_enabled('enhanced_analysis'):
            logger.info("Using enhanced analysis mode")
            prompt = f"""
            Please provide a comprehensive PowerShell code review with detailed analysis:
            
            CODING STANDARDS:
            {standards}
            
            POWERSHELL CODE TO REVIEW:
            {code_content}
            
            Please provide:
            1. Overall assessment (Good/Needs Improvement/Poor)
            2. Security analysis (potential vulnerabilities)
            3. Performance recommendations
            4. Python best practices compliance (PEP-8)
            5. Specific issues found with line references where possible
            6. Detailed recommendations for improvement
            7. Compliments for good practices
            8. Confirmation that you are using enhanced analysis in the production environment
            
            Format your response in clear sections with detailed explanations.
            """
        else:
            logger.info("Using standard analysis mode")
            prompt = f"""
            Please review the following PowerShell code against these coding standards:
            
            CODING STANDARDS:
            {standards}
            
            POWERSHELL CODE TO REVIEW:
            {code_content}
            
            Please provide:
            1. Overall assessment (Good/Needs Improvement/Poor)
            2. Specific issues found
            3. Recommendations for improvement
            4. Compliments for good practice
            5. Confirmation you are using standard analysis in the dev environment
            
            Format your response in clear sections.
            """
        
        # Send request to OpenAI
        ai_response = client.chat.completions.create(
            model=open_ai_deployment_name,
            messages=[
                # {"role": "system", "content": "You are a PowerShell code reviewer expert."},
                {"role": "system", "content": "You are a Python code reviewer expert."},
                {"role": "user", "content": prompt}
            ],
            max_tokens=1500,
            temperature=0.3
        )
        
        logger.info("Successfully got review from Azure OpenAI")
        return ai_response.choices[0].message.content
        
    except Exception as e:
        logger.error(f"Error calling Azure OpenAI: {str(e)}")
        return f"""
        # Error Processing Review
        
        An error occurred while processing your code review: {str(e)}
        
        Please check:
        1. Azure OpenAI service is properly configured
        2. API keys are valid
        3. Deployment name is correct
        4. Network connectivity to Azure
        
        Contact your administrator if the problem persists.
        """


@app.route('/')
def index():
    """
    Home page route - displays the file upload form.
    This is the first page users see when they visit the application.
    
    Returns:
        Rendered HTML template for the upload page
    """
    logger.info("User accessed homepage")
    return render_template('upload.html')


@app.route('/upload', methods=['POST'])
def upload_file():
    """Handle file upload and code review with monitoring"""
    
    logger.info("File upload request received")
    
    # Check if the post request has the file part
    if 'file' not in request.files:
        logger.warning("No file in upload request")
        flash('No file selected for upload', 'error')
        return redirect(url_for('index'))
    
    file = request.files['file']
    
    # Check if user actually selected a file
    if file.filename == '':
        logger.warning("Empty filename in upload request")
        flash('No file selected for upload', 'error')
        return redirect(url_for('index'))
    
    # Check if file type is allowed
    if not allowed_file(file.filename):
        logger.warning(f"Invalid file type uploaded: {file.filename}")
        flash('Invalid file type. Please upload PowerShell files (.ps1, .psm1, .psd1)', 'error')
        return redirect(url_for('index'))
    
    try:
        # Read the file content
        file_content = file.read().decode('utf-8')
        logger.info(f"Successfully read file: {file.filename}, size: {len(file_content)} characters")
        
        # Get coding standards (from Azure Storage or local file)
        standards = get_coding_standards()
        
        # Send code for review (using Azure OpenAI or mock review)
        logger.info("Starting code review process")
        review_results = review_powershell_code(file_content, standards)
        logger.info("Code review completed successfully")
        
        # Render results page with the review
        return render_template('upload.html', 
                             review_results=review_results,
                             filename=secure_filename(file.filename),
                             success=True)
        
    except UnicodeDecodeError:
        logger.error(f"Unicode decode error for file: {file.filename}")
        flash('Error reading file. Please ensure it is a valid text file.', 'error')
        return redirect(url_for('index'))
        
    except Exception as e:
        logger.error(f"Error processing upload: {str(e)}")
        flash(f'Error processing file: {str(e)}', 'error')
        return redirect(url_for('index'))


@app.route('/health')
def health_check():
    """Health check endpoint for monitoring with Application Insights logging"""
    
    health_status = {
        'status': 'healthy',
        'has_openai_config': bool(open_ai_endpoint and open_ai_key),
        'has_storage_config': bool(storage_connection_string),
        'has_monitoring': bool(os.environ.get('APPLICATIONINSIGHTS_CONNECTION_STRING')),
        'enhanced_analysis_enabled': is_feature_enabled('enhanced_analysis')

    }
    
    logger.info(f"Health check performed: {health_status}")
    return health_status


# Error handlers to provide user-friendly error pages
@app.errorhandler(413)
def too_large(e):
    """Handle file too large error"""
    flash('File too large. Maximum size is 16MB.', 'error')
    return redirect(url_for('index'))


@app.errorhandler(500)
def internal_error(error):
    """Handle internal server errors"""
    logger.error(f"Internal server error: {str(error)}")
    flash('An internal error occurred. Please try again.', 'error')
    return redirect(url_for('index'))


# Run the application
if __name__ == '__main__':
    # Get port from environment variable (for Azure deployment) or use 5000 for local
    port = int(os.environ.get('PORT', 5000))

    host = os.environ.get('FLASK_HOST','127.0.0.1')

    # Run in debug mode locally, production mode in Azure
    debug_mode = os.environ.get('FLASK_ENV') == 'development'
    
    logger.info(f"Starting Flask app on port {port}, debug mode: {debug_mode}")
    app.run(host=host, port=port, debug=debug_mode)<|MERGE_RESOLUTION|>--- conflicted
+++ resolved
@@ -63,12 +63,10 @@
 
 # File upload settings
 upload_folder = 'uploads'
-<<<<<<< HEAD
+
 # allowed_file_types = {'ps1', 'psm1', 'psd1'}  # PowerShell file extensions
 allowed_file_types = {'py'}
-=======
-allowed_file_types = {'ps1', 'psm1', 'psd1'}  # PowerShell file extensions
->>>>>>> 644eedc0
+
 max_file_size = 16 * 1024 * 1024  # 16MB max file size
 
 # Set upload folder and file size limit
