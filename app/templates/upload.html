<!DOCTYPE html>
<html lang="en">
<head>
    <meta charset="UTF-8">
    <meta name="viewport" content="width=device-width, initial-scale=1.0">
    <title>PowerShell Code Reviewer</title>
    <!-- Link to our CSS file for styling -->
    <link rel="stylesheet" href="{{ url_for('static', filename='style.css') }}">
</head>
<body>
    <!-- Main container for the entire page -->
    <div class="container">
        <!-- Page header -->
        <header>
            <h1>PowerShell Code Reviewer</h1>
            <!-- <h1>Python Code Reviewer</h1> -->
            <p>Upload your PowerShell files for automated code review against coding standards</p>
            <!-- <p>Upload your Python files for automated code review against coding standards</p> -->
        </header>

        <!-- Main content area -->
        <main>
            <!-- 
            Flash messages section - shows success/error messages 
            Flask's flash() function sends messages that display here
            -->
            {% with messages = get_flashed_messages(with_categories=true) %}
                {% if messages %}
                    <div class="messages">
                        {% for category, message in messages %}
                            <!-- Different CSS classes for different message types -->
                            <div class="message {{ category }}">
                                {{ message }}
                            </div>
                        {% endfor %}
                    </div>
                {% endif %}
            {% endwith %}

            <!-- 
            File upload form 
            - action="/upload" means form submits to /upload route
            - method="post" because we're sending data
            - enctype="multipart/form-data" required for file uploads
            -->
            <div class="upload-section">
                <h2>Upload PowerShell File</h2>
                <!-- <h2>Upload Python File</h2> -->
                <form action="/upload" method="post" enctype="multipart/form-data">
                    
                    <!-- File input field -->
                    <div class="form-group">
<<<<<<< HEAD
                        <!-- <label for="file">Choose PowerShell file (.ps1, .psm1, .psd1):</label> -->
                        <label for="file">Choose Python file (.py):</label>
=======
                        <label for="file">Choose PowerShell file (.ps1, .psm1, .psd1):</label>
                        <!-- <label for="file">Choose Python file (.py):</label> -->
>>>>>>> 596a2032
                        <input type="file" 
                               id="file" 
                               name="file"                             
                               accept=".ps1,.psm1,.psd1"
                               required>
                        <small>Maximum file size: 16MB</small>
                    </div>
                    
                    <!-- Submit button -->
                    <div class="form-group">
                        <button type="submit" class="btn-primary">
                            Review Code
                        </button>
                    </div>
                </form>
            </div>

            <!-- 
            Results section - only shows when review_results exists
            This section appears after a file has been processed 
            -->
            {% if review_results %}
                <div class="results-section">
                    <h2>Review Results</h2>
                    
                    <!-- Show the filename that was processed -->
                    {% if filename %}
                        <div class="filename">
                            <strong>File processed:</strong> {{ filename }}
                        </div>
                    {% endif %}
                    
                    <!-- 
                    Display the review results
                    |safe filter tells Jinja2 to render HTML content 
                    (needed for line breaks and formatting from the review)
                    -->
                    <div class="review-content">
                        <pre>{{ review_results }}</pre>
                    </div>
                    
                    <!-- Button to upload another file -->
                    <div class="actions">
                        <a href="/" class="btn-secondary">Review Another File</a>
                    </div>
                </div>
            {% endif %}
        </main>

        <!-- Page footer -->
        <footer>
<<<<<<< HEAD
            <!-- <p>&copy; PowerShell Code Reviewer | -->
            <p>&copy; Python Code Reviewer | 
=======
            <p>&copy; PowerShell Code Reviewer |
            <!-- <p>&copy; Python Code Reviewer |  -->
>>>>>>> 596a2032
               <a href="/health">System Status</a>
            </p>
        </footer>
    </div>

    <!-- 
    Simple JavaScript for better user experience 
    Shows loading message when form is submitted
    -->
    <script>
        // Get references to form elements
        const form = document.querySelector('form');
        const submitButton = document.querySelector('.btn-primary');
        const originalButtonText = submitButton.textContent;

        // Add event listener for form submission
        form.addEventListener('submit', function(e) {
            // Change button text to show processing
            submitButton.textContent = 'Processing...';
            submitButton.disabled = true;
            
            // Optional: Reset button after 30 seconds in case of issues
            setTimeout(function() {
                submitButton.textContent = originalButtonText;
                submitButton.disabled = false;
            }, 30000);
        });

        // Add drag and drop functionality for better UX
        const fileInput = document.getElementById('file');
        const uploadSection = document.querySelector('.upload-section');

        // Prevent default drag behaviors
        ['dragenter', 'dragover', 'dragleave', 'drop'].forEach(eventName => {
            uploadSection.addEventListener(eventName, preventDefaults, false);
        });

        function preventDefaults(e) {
            e.preventDefault();
            e.stopPropagation();
        }

        // Highlight drop area when item is dragged over it
        ['dragenter', 'dragover'].forEach(eventName => {
            uploadSection.addEventListener(eventName, highlight, false);
        });

        ['dragleave', 'drop'].forEach(eventName => {
            uploadSection.addEventListener(eventName, unhighlight, false);
        });

        function highlight(e) {
            uploadSection.classList.add('drag-over');
        }

        function unhighlight(e) {
            uploadSection.classList.remove('drag-over');
        }

        // Handle dropped files
        uploadSection.addEventListener('drop', handleDrop, false);

        function handleDrop(e) {
            const dt = e.dataTransfer;
            const files = dt.files;

            if (files.length > 0) {
                fileInput.files = files;
            }
        }
    </script>
</body>
</html><|MERGE_RESOLUTION|>--- conflicted
+++ resolved
@@ -50,13 +50,8 @@
                     
                     <!-- File input field -->
                     <div class="form-group">
-<<<<<<< HEAD
                         <!-- <label for="file">Choose PowerShell file (.ps1, .psm1, .psd1):</label> -->
                         <label for="file">Choose Python file (.py):</label>
-=======
-                        <label for="file">Choose PowerShell file (.ps1, .psm1, .psd1):</label>
-                        <!-- <label for="file">Choose Python file (.py):</label> -->
->>>>>>> 596a2032
                         <input type="file" 
                                id="file" 
                                name="file"                             
@@ -108,13 +103,8 @@
 
         <!-- Page footer -->
         <footer>
-<<<<<<< HEAD
             <!-- <p>&copy; PowerShell Code Reviewer | -->
             <p>&copy; Python Code Reviewer | 
-=======
-            <p>&copy; PowerShell Code Reviewer |
-            <!-- <p>&copy; Python Code Reviewer |  -->
->>>>>>> 596a2032
                <a href="/health">System Status</a>
             </p>
         </footer>
